--- conflicted
+++ resolved
@@ -26,13 +26,9 @@
     install_requires=[
         'numpy',
         'scipy',
-<<<<<<< HEAD
-        'shapely'
-=======
         'shapely',
         'cgal-bindings',
         'scikit-image'
->>>>>>> 8dc35522
     ],
     zip_safe=False
 )